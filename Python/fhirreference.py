#!/usr/bin/env python
# -*- coding: utf-8 -*-
#
#  Subclassing FHIR's reference to add resolving capabilities

import logging
from . import reference


class FHIRReference(reference.Reference):
    """ Subclassing FHIR's `Reference` resource to add resolving capabilities.
    """
    
    def resolved(self, klass):
        """ Resolves the reference and caches the result, returning instance(s)
        of the referenced classes.
        
        :param klass: The expected class of the resource
        :returns: An instance (or list thereof) of the resolved reference if
            dereferencing was successful, `None` otherwise
        """
        owning_resource = self.owningResource()
        if owning_resource is None:
            raise Exception("Cannot resolve reference without having an owner (which must be a `DomainResource`)")
        if klass is None:
            raise Exception("Cannot resolve reference without knowing the class")
        
        refid = self.processedReferenceIdentifier()
        if not refid:
            logging.warning("No `reference` set, cannot resolve")
            return None
        
        # already resolved and cached?
        resolved = owning_resource.resolvedReference(refid)
        if resolved is not None:
            if isinstance(resolved, klass):
                return resolved
            logging.warning("Referenced resource {} is not a {} but a {}".format(refid, klass, resolved.__class__))
            return None
        
        # not yet resolved, see if it's a contained resource
        if owning_resource.contained is not None:
            for contained in owning_resource.contained:
                if contained.id == refid:
                    owning_resource.didResolveReference(refid, contained)
                    if isinstance(contained, klass):
                        return contained
                    logging.warning("Contained resource {} is not a {} but a {}".format(refid, klass, contained.__class__))
                    return None
        
<<<<<<< HEAD
        # fetch remote resources; unable to verify klass since we use klass.read_from()
        if '://' not in self.reference:
            server = owning_resource.server if owning_resource and owning_resource else None
            if server is not None:
                relative = klass.read_from(self.reference, server)
                owning_resource.didResolveReference(refid, relative)
                return relative
            logging.warning("Reference owner {} does not have a server, cannot resolve relative reference {}"
                .format(self._owner, self.reference))
=======
        # are we in a bundle?
        ref_is_relative = '://' not in self.reference and 'urn:' != self.reference[:4]
        if (sys.version_info < (3, 0)):
            from . import bundle
        bundle = self.owningBundle()
        while bundle is not None:
            if bundle.entry is not None:
                fullUrl = self.reference
                if ref_is_relative:
                    base = bundle.server.base_uri if bundle.server else ''
                    fullUrl = base + self.reference
                
                for entry in bundle.entry:
                    if entry.fullUrl == fullUrl:
                        found = entry.resource
                        if isinstance(found, klass):
                            return found
                        logging.warning("Bundled resource {} is not a {} but a {}".format(refid, klass, found.__class__))
                        return None
            bundle = bundle.owningBundle()
        
        # relative references, use the same server
        server = None
        if ref_is_relative:
            server = owning_resource.server if owning_resource else None
        
        # TODO: instantiate server for absolute resource
        if server is None:
            logging.warning("Not implemented: resolving absolute reference to resource {}"
                .format(self.reference))
>>>>>>> bd96c3f1
            return None
        
        # fetch remote resource; unable to verify klass since we use klass.read_from()
        relative = klass.read_from(self.reference, server)
        owning_resource.didResolveReference(refid, relative)
        return relative
    
    def processedReferenceIdentifier(self):
        """ Normalizes the reference-id.
        """
        if self.reference and '#' == self.reference[0]:
            return self.reference[1:]
        return self.reference
<<<<<<< HEAD
=======


import sys
if (sys.version_info > (3, 0)):     # Python 2 imports are POS
    from . import bundle
>>>>>>> bd96c3f1
<|MERGE_RESOLUTION|>--- conflicted
+++ resolved
@@ -48,17 +48,6 @@
                     logging.warning("Contained resource {} is not a {} but a {}".format(refid, klass, contained.__class__))
                     return None
         
-<<<<<<< HEAD
-        # fetch remote resources; unable to verify klass since we use klass.read_from()
-        if '://' not in self.reference:
-            server = owning_resource.server if owning_resource and owning_resource else None
-            if server is not None:
-                relative = klass.read_from(self.reference, server)
-                owning_resource.didResolveReference(refid, relative)
-                return relative
-            logging.warning("Reference owner {} does not have a server, cannot resolve relative reference {}"
-                .format(self._owner, self.reference))
-=======
         # are we in a bundle?
         ref_is_relative = '://' not in self.reference and 'urn:' != self.reference[:4]
         if (sys.version_info < (3, 0)):
@@ -89,7 +78,6 @@
         if server is None:
             logging.warning("Not implemented: resolving absolute reference to resource {}"
                 .format(self.reference))
->>>>>>> bd96c3f1
             return None
         
         # fetch remote resource; unable to verify klass since we use klass.read_from()
@@ -103,11 +91,8 @@
         if self.reference and '#' == self.reference[0]:
             return self.reference[1:]
         return self.reference
-<<<<<<< HEAD
-=======
 
 
 import sys
 if (sys.version_info > (3, 0)):     # Python 2 imports are POS
-    from . import bundle
->>>>>>> bd96c3f1
+    from . import bundle